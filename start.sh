#!/bin/bash

# Quix Coding Agent Startup Script for Linux/Mac
# This script handles environment setup and launches the application

set -e  # Exit on error

# Colors for output
RED='\033[0;31m'
GREEN='\033[0;32m'
YELLOW='\033[1;33m'
BLUE='\033[0;34m'
NC='\033[0m' # No Color

echo -e "${BLUE}╔════════════════════════════════════════╗${NC}"
echo -e "${BLUE}║     Quix Coding Agent - Klaus Kode     ║${NC}"
echo -e "${BLUE}╚════════════════════════════════════════╝${NC}"
echo ""

# Function to check Python version
check_python_version() {
    local python_cmd=$1
    if command -v "$python_cmd" &> /dev/null; then
        local version=$($python_cmd -c 'import sys; print(f"{sys.version_info.major}.{sys.version_info.minor}")')
        local major=$(echo $version | cut -d. -f1)
        local minor=$(echo $version | cut -d. -f2)
        if [ "$major" -eq 3 ] && [ "$minor" -ge 12 ]; then
            echo "$python_cmd"
            return 0
        fi
    fi
    return 1
}

# Find suitable Python executable
echo -e "${BLUE}🔍 Checking Python version...${NC}"
PYTHON_CMD=""

# Check common Python commands
for cmd in python3.12 python3.13 python3.14 python3 python; do
    if check_python_version "$cmd"; then
        PYTHON_CMD="$cmd"
        break
    fi
done

if [ -z "$PYTHON_CMD" ]; then
    echo -e "${RED}❌ Python 3.12 or higher is required but not found!${NC}"
    echo -e "${YELLOW}Current Python versions found:${NC}"
    for cmd in python3 python; do
        if command -v "$cmd" &> /dev/null; then
            $cmd --version
        fi
    done
    echo ""
    echo -e "${YELLOW}Please install Python 3.12 or higher, or provide the path to a valid Python executable:${NC}"
    read -p "Python path (or press Enter to exit): " custom_python
    if [ -z "$custom_python" ]; then
        echo -e "${RED}Exiting...${NC}"
        exit 1
    fi
    if check_python_version "$custom_python"; then
        PYTHON_CMD="$custom_python"
    else
        echo -e "${RED}❌ The provided Python executable is not version 3.12 or higher${NC}"
        $custom_python --version 2>/dev/null || echo "Invalid Python path"
        exit 1
    fi
fi

PYTHON_VERSION=$($PYTHON_CMD --version 2>&1 | grep -oE '[0-9]+\.[0-9]+\.[0-9]+')
echo -e "${GREEN}✅ Using Python $PYTHON_VERSION at: $(which $PYTHON_CMD)${NC}"

# Check if virtual environment exists
if [ ! -d ".venv" ]; then
    echo -e "${YELLOW}🔧 First-time setup detected...${NC}"
    echo -e "${GREEN}📦 Creating virtual environment...${NC}"
    $PYTHON_CMD -m venv .venv
    
    # Activate virtual environment
    source .venv/bin/activate
    
    echo -e "${GREEN}📥 Installing requirements...${NC}"
    pip install --upgrade pip
    if [ $? -ne 0 ]; then
        echo -e "${RED}❌ Failed to upgrade pip${NC}"
        exit 1
    fi
    pip install -r requirements.txt
    if [ $? -ne 0 ]; then
        echo -e "${RED}❌ Failed to install requirements${NC}"
        exit 1
    fi
    
    echo -e "${GREEN}✅ Virtual environment created and packages installed${NC}"
else
    # Check Python version in existing virtual environment
    echo -e "${BLUE}🔍 Checking existing virtual environment Python version...${NC}"
    if [ -f ".venv/bin/python" ]; then
        VENV_PYTHON_VERSION=$(.venv/bin/python -c 'import sys; print(f"{sys.version_info.major}.{sys.version_info.minor}")' 2>/dev/null)
        VENV_MAJOR=$(echo $VENV_PYTHON_VERSION | cut -d. -f1)
        VENV_MINOR=$(echo $VENV_PYTHON_VERSION | cut -d. -f2)
        
        if [ "$VENV_MAJOR" -ne 3 ] || [ "$VENV_MINOR" -lt 12 ]; then
            echo -e "${RED}❌ Existing virtual environment uses Python $VENV_PYTHON_VERSION${NC}"
            echo -e "${YELLOW}Python 3.12+ is required. Recreating virtual environment...${NC}"
            rm -rf .venv
            $PYTHON_CMD -m venv .venv
            source .venv/bin/activate
            echo -e "${GREEN}📥 Installing requirements...${NC}"
            pip install --upgrade pip
            if [ $? -ne 0 ]; then
                echo -e "${RED}❌ Failed to upgrade pip${NC}"
                exit 1
            fi
            pip install -r requirements.txt
            if [ $? -ne 0 ]; then
                echo -e "${RED}❌ Failed to install requirements${NC}"
                exit 1
            fi
            echo -e "${GREEN}✅ Virtual environment recreated with Python $PYTHON_VERSION${NC}"
        else
            echo -e "${GREEN}✅ Existing virtual environment uses Python $VENV_PYTHON_VERSION${NC}"
            # Activate existing virtual environment
            source .venv/bin/activate
        fi
    else
        # Activate existing virtual environment
        source .venv/bin/activate
    fi
fi

# Check for .env file
if [ ! -f ".env" ]; then
<<<<<<< HEAD
    echo -e "${YELLOW}⚠️  No .env file found. Creating from template...${NC}"
    if [ -f ".env.example" ]; then
        cp .env.example .env
        echo -e "${GREEN}✅ Created .env file from template${NC}"
    else
        # Create a basic .env file
        cat > .env << 'EOF'
# Required API Keys - Please fill these in
ANTHROPIC_API_KEY=your_anthropic_api_key_here
QUIX_TOKEN=your_quix_token_here
QUIX_BASE_URL=https://portal-api.cloud.quix.io

# Optional settings
# VERBOSE_MODE=false
EOF
        echo -e "${GREEN}✅ Created .env template${NC}"
    fi
=======
    echo -e "${RED}❌ No .env file found!${NC}"
    echo -e "${YELLOW}Please create a .env file using .env.example as a guide:${NC}"
    echo -e "${GREEN}  cp .env.example .env${NC}"
    echo -e "${YELLOW}Then edit the .env file and add your API keys.${NC}"
    echo ""
    echo -e "${RED}Exiting...${NC}"
    exit 1
>>>>>>> fce4f255
fi

# Load environment variables
if [ -f ".env" ]; then
    export $(grep -v '^#' .env | xargs)
fi

# Check required environment variables
echo -e "${BLUE}🔍 Checking environment variables...${NC}"
MISSING_VARS=()

if [ -z "$ANTHROPIC_API_KEY" ] || [[ "$ANTHROPIC_API_KEY" == *"your_"* ]]; then
    MISSING_VARS+=("ANTHROPIC_API_KEY")
fi

if [ -z "$QUIX_TOKEN" ] || [[ "$QUIX_TOKEN" == *"your_"* ]]; then
    MISSING_VARS+=("QUIX_TOKEN")
fi

# Check if QUIX_BASE_URL is missing and add it to .env if needed
if [ -z "$QUIX_BASE_URL" ]; then
    echo -e "${YELLOW}⚠️  QUIX_BASE_URL not found. Adding default to .env...${NC}"
    if echo -e "\nQUIX_BASE_URL=https://portal-api.cloud.quix.io" >> .env 2>/dev/null; then
        echo -e "${GREEN}✅ Added QUIX_BASE_URL to .env${NC}"
        export QUIX_BASE_URL="https://portal-api.cloud.quix.io"
    else
        echo -e "${RED}❌ Could not write to .env file${NC}"
        echo -e "${YELLOW}Please manually add the following line to your .env file:${NC}"
        echo -e "${GREEN}QUIX_BASE_URL=https://portal-api.cloud.quix.io${NC}"
        exit 1
    fi
fi

if [ ${#MISSING_VARS[@]} -ne 0 ]; then
    echo -e "${RED}❌ Missing or invalid environment variables:${NC}"
    for var in "${MISSING_VARS[@]}"; do
        echo -e "${RED}   - $var${NC}"
    done
    echo ""
    echo -e "${YELLOW}Please edit the .env file and add your API keys:${NC}"
    echo -e "${YELLOW}   nano .env  (or use your preferred editor)${NC}"
    echo ""
    echo -e "${YELLOW}To get the required keys:${NC}"
    echo -e "   • Anthropic API Key: https://console.anthropic.com/account/keys"
    echo -e "   • Quix Token: https://portal.cloud.quix.io/settings/tokens"
    exit 1
fi

echo -e "${GREEN}✅ All required environment variables are set${NC}"

# Check if Claude Code SDK is installed
echo -e "${BLUE}🔍 Checking Claude Code SDK...${NC}"
if ! command -v claude &> /dev/null; then
    echo -e "${YELLOW}⚠️  Claude Code SDK not found in PATH${NC}"
    
    # Check common installation locations
    CLAUDE_PATHS=(
        "$HOME/.claude/local/node_modules/.bin/claude"
        "$HOME/.npm-global/bin/claude"
        "/usr/local/bin/claude"
        "./node_modules/.bin/claude"
    )
    
    FOUND_CLAUDE=false
    for path in "${CLAUDE_PATHS[@]}"; do
        if [ -f "$path" ]; then
            echo -e "${GREEN}✅ Found Claude Code SDK at: $path${NC}"
            FOUND_CLAUDE=true
            break
        fi
    done
    
    if [ "$FOUND_CLAUDE" = false ]; then
        echo -e "${YELLOW}📦 Claude Code SDK not installed. Would you like to install it? (y/n)${NC}"
        read -r response
        if [[ "$response" =~ ^[Yy]$ ]]; then
            echo -e "${GREEN}Installing Claude Code SDK...${NC}"
            npm install -g claude-code-sdk
        else
            echo -e "${YELLOW}⚠️  Warning: Some features may not work without Claude Code SDK${NC}"
            echo -e "${YELLOW}   Install manually with: npm install -g claude-code-sdk${NC}"
        fi
    fi
else
    echo -e "${GREEN}✅ Claude Code SDK is installed${NC}"
fi

# Create necessary directories if they don't exist
mkdir -p working_files/current
mkdir -p working_files/cache
mkdir -p logging

# Start the application
echo ""
echo -e "${GREEN}🚀 Starting Quix Coding Agent...${NC}"
echo "━━━━━━━━━━━━━━━━━━━━━━━━━━━━━━━━━━━━━━━━"
echo ""

# Run the main application
python main.py "$@"

# Deactivate virtual environment on exit
deactivate 2>/dev/null || true<|MERGE_RESOLUTION|>--- conflicted
+++ resolved
@@ -132,25 +132,6 @@
 
 # Check for .env file
 if [ ! -f ".env" ]; then
-<<<<<<< HEAD
-    echo -e "${YELLOW}⚠️  No .env file found. Creating from template...${NC}"
-    if [ -f ".env.example" ]; then
-        cp .env.example .env
-        echo -e "${GREEN}✅ Created .env file from template${NC}"
-    else
-        # Create a basic .env file
-        cat > .env << 'EOF'
-# Required API Keys - Please fill these in
-ANTHROPIC_API_KEY=your_anthropic_api_key_here
-QUIX_TOKEN=your_quix_token_here
-QUIX_BASE_URL=https://portal-api.cloud.quix.io
-
-# Optional settings
-# VERBOSE_MODE=false
-EOF
-        echo -e "${GREEN}✅ Created .env template${NC}"
-    fi
-=======
     echo -e "${RED}❌ No .env file found!${NC}"
     echo -e "${YELLOW}Please create a .env file using .env.example as a guide:${NC}"
     echo -e "${GREEN}  cp .env.example .env${NC}"
@@ -158,7 +139,6 @@
     echo ""
     echo -e "${RED}Exiting...${NC}"
     exit 1
->>>>>>> fce4f255
 fi
 
 # Load environment variables
